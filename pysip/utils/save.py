<<<<<<< HEAD
# TODO : use pathlib to rewrite that / make it less "magic"
=======
>>>>>>> debeb54c
import pickle
import warnings

from pysip import __version__


def with_extension(extension):
    def _extension(f):
        def wrapper(*args):
            a = args[0]
            if not a.endswith("." + extension):
                a += "." + extension
            return f(a, *args[1:])

        return wrapper

    return _extension


@with_extension("pickle")
def save_model(path, model):
    model.__version__ = __version__
    try:
        pass
        model.ss.delete_continuous_dssm()
    except Exception:
        warnings.warn(
            "Deleting continuous dssm while serializing model hasn't been successfull."
        )
    with open(path, "wb") as f:
        pickle.dump(model, f, pickle.HIGHEST_PROTOCOL)


@with_extension("pickle")
def load_model(path):
    with open(path, "rb") as f:
        model = pickle.load(f)
    try:
        model.ss.init_continuous_dssm()
        model.ss.update_continuous_dssm()
    except Exception:
        warnings.warn(
            "Updating continuous dssm while deserializing model hasn't been "
            "successfull."
        )
    return model<|MERGE_RESOLUTION|>--- conflicted
+++ resolved
@@ -1,7 +1,4 @@
-<<<<<<< HEAD
 # TODO : use pathlib to rewrite that / make it less "magic"
-=======
->>>>>>> debeb54c
 import pickle
 import warnings
 
