--- conflicted
+++ resolved
@@ -1,11 +1,4 @@
 from .base import BayesianFilter
 from .kalman_qr import Kalman_QR
 
-<<<<<<< HEAD
-__all__ = ['BayesianFilter', 'Kalman_QR']
-=======
-__all__ = [
-    "BayesianFilter",
-    "Kalman_QR",
-]
->>>>>>> debeb54c
+__all__ = ['BayesianFilter', 'Kalman_QR']